--- conflicted
+++ resolved
@@ -1,11 +1,5 @@
-<<<<<<< HEAD
-## 0.10.0
-=======
-## 0.11.0
-
 ## 0.10.0
  * STORM-753: Improve RedisStateQuerier to convert List<Values> from Redis value
->>>>>>> a0c03235
  * STORM-835: Netty Client hold batch object until io operation complete
  * STORM-827: Allow AutoTGT to work with storm-hdfs too.
  * STORM-821: Adding connection provider interface to decouple jdbc connector from a single connection pooling implementation.
@@ -125,10 +119,6 @@
  * STORM-567: Move Storm Documentation/Website from SVN to git
  * STORM-565: Fix NPE when topology.groups is null.
  * STORM-563: Kafka Spout doesn't pick up from the beginning of the queue unless forceFromStart specified.
-<<<<<<< HEAD
- * STORM-559: ZkHosts in README should use 2181 as port.
-=======
->>>>>>> a0c03235
  * STORM-557: High Quality Images for presentations
  * STORM-554: the type of first param "topology" should be ^StormTopology not ^TopologyContext
  * STORM-552: Add netty socket backlog config
