/**
 * Licensed to the Apache Software Foundation (ASF) under one
 * or more contributor license agreements.  See the NOTICE file
 * distributed with this work for additional information
 * regarding copyright ownership.  The ASF licenses this file
 * to you under the Apache License, Version 2.0 (the
 * "License"); you may not use this file except in compliance
 * with the License.  You may obtain a copy of the License at
 *
 * http://www.apache.org/licenses/LICENSE-2.0
 *
 * Unless required by applicable law or agreed to in writing, software
 * distributed under the License is distributed on an "AS IS" BASIS,
 * WITHOUT WARRANTIES OR CONDITIONS OF ANY KIND, either express or implied.
 * See the License for the specific language governing permissions and
 * limitations under the License.
 */
package storm.kafka.trident;

import backtype.storm.Config;
import backtype.storm.metric.api.CombinedMetric;
import backtype.storm.metric.api.MeanReducer;
import backtype.storm.metric.api.ReducedMetric;
import backtype.storm.task.TopologyContext;
import com.google.common.collect.ImmutableMap;
import kafka.javaapi.consumer.SimpleConsumer;
import kafka.javaapi.message.ByteBufferMessageSet;
import kafka.message.Message;
import kafka.message.MessageAndOffset;
import org.slf4j.Logger;
import org.slf4j.LoggerFactory;
import storm.kafka.*;
import storm.kafka.TopicOffsetOutOfRangeException;
import storm.trident.operation.TridentCollector;
import storm.trident.spout.IOpaquePartitionedTridentSpout;
import storm.trident.spout.IPartitionedTridentSpout;
import storm.trident.topology.TransactionAttempt;

import java.util.*;

public class TridentKafkaEmitter {

    public static final Logger LOG = LoggerFactory.getLogger(TridentKafkaEmitter.class);

    private DynamicPartitionConnections _connections;
    private String _topologyName;
    private KafkaUtils.KafkaOffsetMetric _kafkaOffsetMetric;
    private ReducedMetric _kafkaMeanFetchLatencyMetric;
    private CombinedMetric _kafkaMaxFetchLatencyMetric;
    private TridentKafkaConfig _config;
    private String _topologyInstanceId;

    public TridentKafkaEmitter(Map conf, TopologyContext context, TridentKafkaConfig config, String topologyInstanceId) {
        _config = config;
        _topologyInstanceId = topologyInstanceId;
        _connections = new DynamicPartitionConnections(_config, KafkaUtils.makeBrokerReader(conf, _config));
        _topologyName = (String) conf.get(Config.TOPOLOGY_NAME);
        _kafkaOffsetMetric = new KafkaUtils.KafkaOffsetMetric(_connections);
        context.registerMetric("kafkaOffset", _kafkaOffsetMetric, _config.metricsTimeBucketSizeInSecs);
        _kafkaMeanFetchLatencyMetric = context.registerMetric("kafkaFetchAvg", new MeanReducer(), _config.metricsTimeBucketSizeInSecs);
        _kafkaMaxFetchLatencyMetric = context.registerMetric("kafkaFetchMax", new MaxMetric(), _config.metricsTimeBucketSizeInSecs);
    }


    private Map failFastEmitNewPartitionBatch(TransactionAttempt attempt, TridentCollector collector, Partition partition, Map lastMeta) {
        SimpleConsumer consumer = _connections.register(partition);
        Map ret = doEmitNewPartitionBatch(consumer, partition, collector, lastMeta);
        _kafkaOffsetMetric.setLatestEmittedOffset(partition, (Long) ret.get("offset"));
        return ret;
    }

    private Map emitNewPartitionBatch(TransactionAttempt attempt, TridentCollector collector, Partition partition, Map lastMeta) {
        try {
            return failFastEmitNewPartitionBatch(attempt, collector, partition, lastMeta);
        } catch (FailedFetchException e) {
            LOG.warn("Failed to fetch from partition " + partition);
            if (lastMeta == null) {
                return null;
            } else {
                Map ret = new HashMap();
                ret.put("offset", lastMeta.get("nextOffset"));
                ret.put("nextOffset", lastMeta.get("nextOffset"));
                ret.put("partition", partition.partition);
                ret.put("broker", ImmutableMap.of("host", partition.host.host, "port", partition.host.port));
                ret.put("topic", partition.topic);
                ret.put("topology", ImmutableMap.of("name", _topologyName, "id", _topologyInstanceId));
                return ret;
            }
        }
    }

    private Map doEmitNewPartitionBatch(SimpleConsumer consumer, Partition partition, TridentCollector collector, Map lastMeta) {
        long offset;
        if (lastMeta != null) {
            String lastInstanceId = null;
            Map lastTopoMeta = (Map) lastMeta.get("topology");
            if (lastTopoMeta != null) {
                lastInstanceId = (String) lastTopoMeta.get("id");
            }
            if (_config.ignoreZkOffsets && !_topologyInstanceId.equals(lastInstanceId)) {
                offset = KafkaUtils.getOffset(consumer, partition.topic, partition.partition, _config.startOffsetTime);
            } else {
                offset = (Long) lastMeta.get("nextOffset");
            }
        } else {
            offset = KafkaUtils.getOffset(consumer, partition.topic, partition.partition, _config);
        }

        ByteBufferMessageSet msgs = null;
        try {
            msgs = fetchMessages(consumer, partition, offset);
        } catch (TopicOffsetOutOfRangeException e) {
            long newOffset = KafkaUtils.getOffset(consumer, partition.topic, partition.partition, kafka.api.OffsetRequest.EarliestTime());
            LOG.warn("OffsetOutOfRange: Updating offset from offset = " + offset + " to offset = " + newOffset);
            offset = newOffset;
            msgs = KafkaUtils.fetchMessages(_config, consumer, partition, offset);
        }

        long endoffset = offset;
        for (MessageAndOffset msg : msgs) {
<<<<<<< HEAD
            emit(collector, msg.message(), partition.topic);
=======
            emit(collector, msg.message(), partition, msg.offset());
>>>>>>> 8ba776bf
            endoffset = msg.nextOffset();
        }
        Map newMeta = new HashMap();
        newMeta.put("offset", offset);
        newMeta.put("nextOffset", endoffset);
        newMeta.put("instanceId", _topologyInstanceId);
        newMeta.put("partition", partition.partition);
        newMeta.put("broker", ImmutableMap.of("host", partition.host.host, "port", partition.host.port));
        newMeta.put("topic", partition.topic);
        newMeta.put("topology", ImmutableMap.of("name", _topologyName, "id", _topologyInstanceId));
        return newMeta;
    }

    private ByteBufferMessageSet fetchMessages(SimpleConsumer consumer, Partition partition, long offset) {
        long start = System.nanoTime();
        ByteBufferMessageSet msgs = null;
        msgs = KafkaUtils.fetchMessages(_config, consumer, partition, offset);
        long end = System.nanoTime();
        long millis = (end - start) / 1000000;
        _kafkaMeanFetchLatencyMetric.update(millis);
        _kafkaMaxFetchLatencyMetric.update(millis);
        return msgs;
    }

    /**
     * re-emit the batch described by the meta data provided
     *
     * @param attempt
     * @param collector
     * @param partition
     * @param meta
     */
    private void reEmitPartitionBatch(TransactionAttempt attempt, TridentCollector collector, Partition partition, Map meta) {
        LOG.info("re-emitting batch, attempt " + attempt);
        String instanceId = (String) meta.get("instanceId");
        if (!_config.ignoreZkOffsets || instanceId.equals(_topologyInstanceId)) {
            SimpleConsumer consumer = _connections.register(partition);
            long offset = (Long) meta.get("offset");
            long nextOffset = (Long) meta.get("nextOffset");
            ByteBufferMessageSet msgs = null;
            msgs = fetchMessages(consumer, partition, offset);

            if(msgs != null) {
                for (MessageAndOffset msg : msgs) {
                    if (offset == nextOffset) {
                        break;
                    }
                    if (offset > nextOffset) {
                        throw new RuntimeException("Error when re-emitting batch. overshot the end offset");
                    }
<<<<<<< HEAD
                    emit(collector, msg.message(), partition.topic);
=======
                    emit(collector, msg.message(), partition, msg.offset());
>>>>>>> 8ba776bf
                    offset = msg.nextOffset();
                }
            }
        }
    }

<<<<<<< HEAD
    private void emit(TridentCollector collector, Message msg, String topic) {
        Iterable<List<Object>> values = KafkaUtils.generateTuples(_config, msg, topic);
=======
    private void emit(TridentCollector collector, Message msg, Partition partition, long offset) {
        Iterable<List<Object>> values;
        if (_config.scheme instanceof MessageMetadataSchemeAsMultiScheme) {
            values = KafkaUtils.generateTuples((MessageMetadataSchemeAsMultiScheme) _config.scheme, msg, partition, offset);
        } else {
            values = KafkaUtils.generateTuples(_config, msg);
        }

>>>>>>> 8ba776bf
        if (values != null) {
            for (List<Object> value : values) {
                collector.emit(value);
            }
        }
    }

    private void clear() {
        _connections.clear();
    }

    private List<Partition> orderPartitions(List<GlobalPartitionInformation> partitions) {
        List<Partition> part = new ArrayList<Partition>();
        for (GlobalPartitionInformation globalPartitionInformation : partitions)
            part.addAll(globalPartitionInformation.getOrderedPartitions());
        return part;
    }

    private void refresh(List<Partition> list) {
        _connections.clear();
        _kafkaOffsetMetric.refreshPartitions(new HashSet<Partition>(list));
    }


    public IOpaquePartitionedTridentSpout.Emitter<List<GlobalPartitionInformation>, Partition, Map> asOpaqueEmitter() {

        return new IOpaquePartitionedTridentSpout.Emitter<List<GlobalPartitionInformation>, Partition, Map>() {

            /**
             * Emit a batch of tuples for a partition/transaction.
             *
             * Return the metadata describing this batch that will be used as lastPartitionMeta
             * for defining the parameters of the next batch.
             */
            @Override
            public Map emitPartitionBatch(TransactionAttempt transactionAttempt, TridentCollector tridentCollector, Partition partition, Map map) {
                return emitNewPartitionBatch(transactionAttempt, tridentCollector, partition, map);
            }

            @Override
            public void refreshPartitions(List<Partition> partitions) {
                refresh(partitions);
            }

            @Override
            public List<Partition> getOrderedPartitions(List<GlobalPartitionInformation> partitionInformation) {
                return orderPartitions(partitionInformation);
            }

            @Override
            public void close() {
                clear();
            }
        };
    }

    public IPartitionedTridentSpout.Emitter asTransactionalEmitter() {
        return new IPartitionedTridentSpout.Emitter<List<GlobalPartitionInformation>, Partition, Map>() {

            /**
             * Emit a batch of tuples for a partition/transaction that's never been emitted before.
             * Return the metadata that can be used to reconstruct this partition/batch in the future.
             */
            @Override
            public Map emitPartitionBatchNew(TransactionAttempt transactionAttempt, TridentCollector tridentCollector, Partition partition, Map map) {
                return failFastEmitNewPartitionBatch(transactionAttempt, tridentCollector, partition, map);
            }

            /**
             * Emit a batch of tuples for a partition/transaction that has been emitted before, using
             * the metadata created when it was first emitted.
             */
            @Override
            public void emitPartitionBatch(TransactionAttempt transactionAttempt, TridentCollector tridentCollector, Partition partition, Map map) {
                reEmitPartitionBatch(transactionAttempt, tridentCollector, partition, map);
            }

            /**
             * This method is called when this task is responsible for a new set of partitions. Should be used
             * to manage things like connections to brokers.
             */
            @Override
            public void refreshPartitions(List<Partition> partitions) {
                refresh(partitions);
            }

            @Override
            public List<Partition> getOrderedPartitions(List<GlobalPartitionInformation> partitionInformation) {
                return orderPartitions(partitionInformation);
            }

            @Override
            public void close() {
                clear();
            }
        };

    }


}<|MERGE_RESOLUTION|>--- conflicted
+++ resolved
@@ -118,11 +118,7 @@
 
         long endoffset = offset;
         for (MessageAndOffset msg : msgs) {
-<<<<<<< HEAD
-            emit(collector, msg.message(), partition.topic);
-=======
             emit(collector, msg.message(), partition, msg.offset());
->>>>>>> 8ba776bf
             endoffset = msg.nextOffset();
         }
         Map newMeta = new HashMap();
@@ -173,30 +169,21 @@
                     if (offset > nextOffset) {
                         throw new RuntimeException("Error when re-emitting batch. overshot the end offset");
                     }
-<<<<<<< HEAD
-                    emit(collector, msg.message(), partition.topic);
-=======
                     emit(collector, msg.message(), partition, msg.offset());
->>>>>>> 8ba776bf
                     offset = msg.nextOffset();
                 }
             }
         }
     }
 
-<<<<<<< HEAD
-    private void emit(TridentCollector collector, Message msg, String topic) {
-        Iterable<List<Object>> values = KafkaUtils.generateTuples(_config, msg, topic);
-=======
     private void emit(TridentCollector collector, Message msg, Partition partition, long offset) {
         Iterable<List<Object>> values;
         if (_config.scheme instanceof MessageMetadataSchemeAsMultiScheme) {
             values = KafkaUtils.generateTuples((MessageMetadataSchemeAsMultiScheme) _config.scheme, msg, partition, offset);
         } else {
-            values = KafkaUtils.generateTuples(_config, msg);
-        }
-
->>>>>>> 8ba776bf
+            values = KafkaUtils.generateTuples(_config, msg, partition.topic);
+        }
+
         if (values != null) {
             for (List<Object> value : values) {
                 collector.emit(value);
