--- conflicted
+++ resolved
@@ -24,38 +24,29 @@
         </span>
       </th>
       <th>
-<<<<<<< HEAD
-        <span class="tip above" title="The number of nodes in the cluster currently.">
-=======
-        <span data-toggle="tooltip" data-placement="right" title="The duration the current Nimbus instance has been running. (Note that the storm cluster may have been deployed and available for a much longer period than the current Nimbus process has been running.)">
-          Nimbus uptime
-        </span>
-      </th>
-      <th>
         <span data-toggle="tooltip" data-placement="above" title="The number of nodes in the cluster currently.">
->>>>>>> dcee1e29
           Supervisors
-      </span>
+        </span>
       </th>
       <th>
         <span data-toggle="tooltip" data-placement="above" title="Slots are Workers (processes).">
           Used slots
-      </span>
+        </span>
       </th>
       <th>
         <span data-toggle="tooltip" data-placement="above" title="Slots are Workers (processes).">
           Free slots
-      </span>
+        </span>
       </th>
       <th>
         <span data-toggle="tooltip" data-placement="above" title="Slots are Workers (processes).">
           Total slots
-      </span>
+        </span>
       </th>
       <th>
         <span data-toggle="tooltip" data-placement="above" title="Executors are threads in a Worker process.">
           Executors
-      </span>
+        </span>
       </th>
       <th>
         <span data-toggle="tooltip" data-placement="left" title="A Task is an instance of a Bolt or Spout. The number of Tasks is almost always equal to the number of Executors.">
@@ -83,19 +74,19 @@
         <thead>
         <tr>
             <th>
-                <span class="tip right" title="nimbus host name.">Host</span>
-            </th>
-            <th>
-                <span class="tip above" title="Nimbus Thrift port number.">Port</span>
-            </th>
-            <th>
-                <span class="tip above" title="True if this host is leader, false otherwise.">IsLeader</span>
-            </th>
-            <th>
-                <span class="tip left" title="Storm version this nimbus host is running.">Version</span>
-            </th>
-            <th>
-                <span class="tip left" title="Time since this nimbus host has been running.">UpTime Seconds</span>
+                <span data-toggle="tooltip" data-placement="right" title="nimbus host name.">Host</span>
+            </th>
+            <th>
+                <span data-toggle="tooltip" data-placement="above" title="Nimbus Thrift port number.">Port</span>
+            </th>
+            <th>
+                <span data-toggle="tooltip" data-placement="above" title="True if this host is leader, false otherwise.">IsLeader</span>
+            </th>
+            <th>
+                <span data-toggle="tooltip" data-placement="above" title="Storm version this nimbus host is running.">Version</span>
+            </th>
+            <th>
+                <span data-toggle="tooltip" data-placement="left" title="Time since this nimbus host has been running.">UpTime Seconds</span>
             </th>
         </tr>
         </thead>
@@ -158,16 +149,12 @@
           </span>
         </th>
         <th>
-<<<<<<< HEAD
-          <span class="tip above" title="Number of nimbus hosts on which this topology's code is replicated. ">
+          <span data-toggle="tooltip" data-placement="above" title="Number of nimbus hosts on which this topology's code is replicated. ">
             Replication count
           </span>
         </th>
         <th>
-          <span class="tip left" title="This shows information from the scheduler about the latest attempt to schedule the Topology on the cluster.">
-=======
           <span data-toggle="tooltip" data-placement="left" title="This shows information from the scheduler about the latest attempt to schedule the Topology on the cluster.">
->>>>>>> dcee1e29
             Scheduler Info
           </span>
         </th>
