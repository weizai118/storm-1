--- conflicted
+++ resolved
@@ -865,18 +865,14 @@
             return defaultValue;
         }
     }
-<<<<<<< HEAD
-  }
-
-  @VisibleForTesting
-  public static void setClassLoaderForJavaDeSerialize(ClassLoader cl) {
-    Utils.cl = cl;
-  }
-
-  @VisibleForTesting
-  public static void resetClassLoaderForJavaDeSerialize() {
-    Utils.cl = ClassLoader.getSystemClassLoader();
-  }
-=======
->>>>>>> 0acc1cee
+
+    @VisibleForTesting
+    public static void setClassLoaderForJavaDeSerialize(ClassLoader cl) {
+        Utils.cl = cl;
+    }
+
+    @VisibleForTesting
+    public static void resetClassLoaderForJavaDeSerialize() {
+        Utils.cl = ClassLoader.getSystemClassLoader();
+    }
 }
