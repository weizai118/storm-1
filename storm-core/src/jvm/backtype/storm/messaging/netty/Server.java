/**
 * Licensed to the Apache Software Foundation (ASF) under one
 * or more contributor license agreements.  See the NOTICE file
 * distributed with this work for additional information
 * regarding copyright ownership.  The ASF licenses this file
 * to you under the Apache License, Version 2.0 (the
 * "License"); you may not use this file except in compliance
 * with the License.  You may obtain a copy of the License at
 *
 * http://www.apache.org/licenses/LICENSE-2.0
 *
 * Unless required by applicable law or agreed to in writing, software
 * distributed under the License is distributed on an "AS IS" BASIS,
 * WITHOUT WARRANTIES OR CONDITIONS OF ANY KIND, either express or implied.
 * See the License for the specific language governing permissions and
 * limitations under the License.
 */
package backtype.storm.messaging.netty;

import backtype.storm.Config;
import backtype.storm.messaging.TaskMessage;
import backtype.storm.metric.api.IStatefulObject;
import backtype.storm.serialization.KryoValuesSerializer;
import backtype.storm.utils.Utils;
import org.jboss.netty.bootstrap.ServerBootstrap;
import org.jboss.netty.channel.Channel;
import org.jboss.netty.channel.ChannelFactory;
import org.jboss.netty.channel.group.ChannelGroup;
import org.jboss.netty.channel.group.DefaultChannelGroup;
import org.jboss.netty.channel.socket.nio.NioServerSocketChannelFactory;
import org.slf4j.Logger;
import org.slf4j.LoggerFactory;

import java.net.InetSocketAddress;
import java.util.ArrayList;
import java.util.Arrays;
import java.util.HashMap;
import java.util.Iterator;
import java.util.List;
import java.util.Map;
import java.util.Collection;
import java.util.concurrent.atomic.AtomicInteger;
import java.util.concurrent.ConcurrentHashMap;
import java.util.concurrent.Executors;
import java.util.concurrent.LinkedBlockingQueue;
import java.util.concurrent.ThreadFactory;
import java.io.IOException;

<<<<<<< HEAD
import backtype.storm.messaging.ConnectionWithStatus;
=======
import org.jboss.netty.bootstrap.ServerBootstrap;
import org.jboss.netty.channel.Channel;
import org.jboss.netty.channel.ChannelFactory;
import org.jboss.netty.channel.group.ChannelGroup;
import org.jboss.netty.channel.group.DefaultChannelGroup;
import org.jboss.netty.channel.socket.nio.NioServerSocketChannelFactory;

import org.slf4j.Logger;
import org.slf4j.LoggerFactory;

import backtype.storm.Config;
import backtype.storm.grouping.Load;
import backtype.storm.messaging.ConnectionWithStatus;
import backtype.storm.messaging.TaskMessage;
import backtype.storm.metric.api.IStatefulObject;
import backtype.storm.serialization.KryoValuesSerializer;
import backtype.storm.utils.Utils;
>>>>>>> 2b6884b3

class Server extends ConnectionWithStatus implements IStatefulObject, ISaslServer {

    private static final Logger LOG = LoggerFactory.getLogger(Server.class);
    @SuppressWarnings("rawtypes")
    Map storm_conf;
    int port;
    private final ConcurrentHashMap<String, AtomicInteger> messagesEnqueued = new ConcurrentHashMap<>();
    private final AtomicInteger messagesDequeued = new AtomicInteger(0);
    private final AtomicInteger[] pendingMessages;
<<<<<<< HEAD

=======
    
>>>>>>> 2b6884b3
    // Create multiple queues for incoming messages. The size equals the number of receiver threads.
    // For message which is sent to same task, it will be stored in the same queue to preserve the message order.
    private LinkedBlockingQueue<ArrayList<TaskMessage>>[] message_queue;

    volatile ChannelGroup allChannels = new DefaultChannelGroup("storm-server");
    final ChannelFactory factory;
    final ServerBootstrap bootstrap;

    private int queueCount;
    private volatile HashMap<Integer, Integer> taskToQueueId = null;
    int roundRobinQueueId;

    private volatile boolean closing = false;
    List<TaskMessage> closeMessage = Arrays.asList(new TaskMessage(-1, null));
    private KryoValuesSerializer _ser;
<<<<<<< HEAD

=======
    
>>>>>>> 2b6884b3
    @SuppressWarnings("rawtypes")
    Server(Map storm_conf, int port) {
        this.storm_conf = storm_conf;
        this.port = port;
        _ser = new KryoValuesSerializer(storm_conf);
<<<<<<< HEAD

        queueCount = Utils.getInt(storm_conf.get(Config.WORKER_RECEIVER_THREAD_COUNT), 1);
        roundRobinQueueId = 0;
        taskToQueueId = new HashMap<Integer, Integer>();

=======
        
        queueCount = Utils.getInt(storm_conf.get(Config.WORKER_RECEIVER_THREAD_COUNT), 1);
        roundRobinQueueId = 0;
        taskToQueueId = new HashMap<>();
    
>>>>>>> 2b6884b3
        message_queue = new LinkedBlockingQueue[queueCount];
        pendingMessages = new AtomicInteger[queueCount];
        for (int i = 0; i < queueCount; i++) {
            message_queue[i] = new LinkedBlockingQueue<>();
            pendingMessages[i] = new AtomicInteger(0);
        }

        // Configure the server.
        int buffer_size = Utils.getInt(storm_conf.get(Config.STORM_MESSAGING_NETTY_BUFFER_SIZE));
        int backlog = Utils.getInt(storm_conf.get(Config.STORM_MESSAGING_NETTY_SOCKET_BACKLOG), 500);
        int maxWorkers = Utils.getInt(storm_conf.get(Config.STORM_MESSAGING_NETTY_SERVER_WORKER_THREADS));

        ThreadFactory bossFactory = new NettyRenameThreadFactory(netty_name() + "-boss");
        ThreadFactory workerFactory = new NettyRenameThreadFactory(netty_name() + "-worker");
<<<<<<< HEAD

=======
        
>>>>>>> 2b6884b3
        if (maxWorkers > 0) {
            factory = new NioServerSocketChannelFactory(Executors.newCachedThreadPool(bossFactory),
                Executors.newCachedThreadPool(workerFactory), maxWorkers);
        } else {
            factory = new NioServerSocketChannelFactory(Executors.newCachedThreadPool(bossFactory),
                Executors.newCachedThreadPool(workerFactory));
        }
<<<<<<< HEAD

        LOG.info("Create Netty Server " + netty_name() + ", buffer_size: " + buffer_size + ", maxWorkers: " + maxWorkers);

=======
        
        LOG.info("Create Netty Server " + netty_name() + ", buffer_size: " + buffer_size + ", maxWorkers: " + maxWorkers);
        
>>>>>>> 2b6884b3
        bootstrap = new ServerBootstrap(factory);
        bootstrap.setOption("child.tcpNoDelay", true);
        bootstrap.setOption("child.receiveBufferSize", buffer_size);
        bootstrap.setOption("child.keepAlive", true);
        bootstrap.setOption("backlog", backlog);

        // Set up the pipeline factory.
        bootstrap.setPipelineFactory(new StormServerPipelineFactory(this));

        // Bind and start to accept incoming connections.
        Channel channel = bootstrap.bind(new InetSocketAddress(port));
        allChannels.add(channel);
    }

    private ArrayList<TaskMessage>[] groupMessages(List<TaskMessage> msgs) {
        ArrayList<TaskMessage> messageGroups[] = new ArrayList[queueCount];

        for (TaskMessage message : msgs) {
            int task = message.task();

            if (task == -1) {
                closing = true;
                return null;
            }

            Integer queueId = getMessageQueueId(task);

            if (null == messageGroups[queueId]) {
                messageGroups[queueId] = new ArrayList<>();
            }
            messageGroups[queueId].add(message);
        }
        return messageGroups;
    }

    private Integer getMessageQueueId(int task) {
        // try to construct the map from taskId -> queueId in round robin manner.
        Integer queueId = taskToQueueId.get(task);
        if (null == queueId) {
            synchronized (this) {
                queueId = taskToQueueId.get(task);
                if (queueId == null) {
                    queueId = roundRobinQueueId++;
                    if (roundRobinQueueId == queueCount) {
                        roundRobinQueueId = 0;
                    }
                    HashMap<Integer, Integer> newRef = new HashMap<>(taskToQueueId);
                    newRef.put(task, queueId);
                    taskToQueueId = newRef;
                }
            }
        }
        return queueId;
    }

    private void addReceiveCount(String from, int amount) {
        //This is possibly lossy in the case where a value is deleted
        // because it has received no messages over the metrics collection
        // period and new messages are starting to come in.  This is
        // because I don't want the overhead of a synchronize just to have
        // the metric be absolutely perfect.
        AtomicInteger i = messagesEnqueued.get(from);
        if (i == null) {
            i = new AtomicInteger(amount);
            AtomicInteger prev = messagesEnqueued.putIfAbsent(from, i);
            if (prev != null) {
                prev.addAndGet(amount);
            }
        } else {
            i.addAndGet(amount);
        }
    }

    /**
     * enqueue a received message
     * @throws InterruptedException
     */
    protected void enqueue(List<TaskMessage> msgs, String from) throws InterruptedException {
        if (null == msgs || msgs.size() == 0 || closing) {
            return;
        }
        addReceiveCount(from, msgs.size());
        ArrayList<TaskMessage> messageGroups[] = groupMessages(msgs);

        if (null == messageGroups || closing) {
            return;
        }

        for (int receiverId = 0; receiverId < messageGroups.length; receiverId++) {
            ArrayList<TaskMessage> msgGroup = messageGroups[receiverId];
            if (null != msgGroup) {
                message_queue[receiverId].put(msgGroup);
                pendingMessages[receiverId].addAndGet(msgGroup.size());
            }
        }
    }

    public Iterator<TaskMessage> recv(int flags, int receiverId)  {
        if (closing) {
            return closeMessage.iterator();
        }

        ArrayList<TaskMessage> ret;
        int queueId = receiverId % queueCount;
        if ((flags & 0x01) == 0x01) {
            //non-blocking
            ret = message_queue[queueId].poll();
        } else {
            try {
                ArrayList<TaskMessage> request = message_queue[queueId].take();
                LOG.debug("request to be processed: {}", request);
                ret = request;
            } catch (InterruptedException e) {
                LOG.info("exception within msg receiving", e);
                ret = null;
            }
        }

        if (null != ret) {
            messagesDequeued.addAndGet(ret.size());
            pendingMessages[queueId].addAndGet(0 - ret.size());
            return ret.iterator();
        }
        return null;
    }

    /**
     * register a newly created channel
     * @param channel newly created channel
     */
    protected void addChannel(Channel channel) {
        allChannels.add(channel);
    }

    /**
     * @param channel channel to close
     */
    public void closeChannel(Channel channel) {
        channel.close().awaitUninterruptibly();
        allChannels.remove(channel);
    }

    /**
     * close all channels, and release resources
     */
    public synchronized void close() {
        if (allChannels != null) {
            allChannels.close().awaitUninterruptibly();
            factory.releaseExternalResources();
            allChannels = null;
        }
    }

    @Override
<<<<<<< HEAD
    public void send(int task, byte[] message) {
        throw new UnsupportedOperationException("Server connection should not send any messages");
    }

=======
    public void sendLoadMetrics(Map<Integer, Double> taskToLoad) {
        try {
            MessageBatch mb = new MessageBatch(1);
            mb.add(new TaskMessage(-1, _ser.serialize(Arrays.asList((Object)taskToLoad))));
            allChannels.write(mb);
        } catch (IOException e) {
            throw new RuntimeException(e);
        }
    }

    @Override
    public Map<Integer, Load> getLoad(Collection<Integer> tasks) {
        throw new RuntimeException("Server connection cannot get load");
    }

    @Override
    public void send(int task, byte[] message) {
        throw new UnsupportedOperationException("Server connection should not send any messages");
    }
    
>>>>>>> 2b6884b3
    @Override
    public void send(Iterator<TaskMessage> msgs) {
      throw new UnsupportedOperationException("Server connection should not send any messages");
    }
<<<<<<< HEAD

=======
	
>>>>>>> 2b6884b3
    public String netty_name() {
      return "Netty-server-localhost-" + port;
    }

    @Override
    public Status status() {
        if (closing) {
          return Status.Closed;
        }
        else if (!connectionEstablished(allChannels)) {
            return Status.Connecting;
        }
        else {
            return Status.Ready;
        }
    }

    private boolean connectionEstablished(Channel channel) {
      return channel != null && channel.isBound();
    }

    private boolean connectionEstablished(ChannelGroup allChannels) {
        boolean allEstablished = true;
        for (Channel channel : allChannels) {
            if (!(connectionEstablished(channel))) {
                allEstablished = false;
                break;
            }
        }
        return allEstablished;
    }

    public Object getState() {
        LOG.debug("Getting metrics for server on port {}", port);
<<<<<<< HEAD
        HashMap<String, Object> ret = new HashMap<String, Object>();
=======
        HashMap<String, Object> ret = new HashMap<>();
>>>>>>> 2b6884b3
        ret.put("dequeuedMessages", messagesDequeued.getAndSet(0));
        ArrayList<Integer> pending = new ArrayList<>(pendingMessages.length);
        for (AtomicInteger p: pendingMessages) {
            pending.add(p.get());
        }
        ret.put("pending", pending);
        HashMap<String, Integer> enqueued = new HashMap<>();
        Iterator<Map.Entry<String, AtomicInteger>> it = messagesEnqueued.entrySet().iterator();
        while (it.hasNext()) {
            Map.Entry<String, AtomicInteger> ent = it.next();
            //Yes we can delete something that is not 0 because of races, but that is OK for metrics
            AtomicInteger i = ent.getValue();
            if (i.get() == 0) {
                it.remove();
            } else {
                enqueued.put(ent.getKey(), i.getAndSet(0));
            }
        }
        ret.put("enqueued", enqueued);
        return ret;
    }

    /** Implementing IServer. **/
    public void channelConnected(Channel c) {
        addChannel(c);
    }

    public void received(Object message, String remote, Channel channel)  throws InterruptedException {
        List<TaskMessage>msgs = (List<TaskMessage>)message;
        enqueue(msgs, remote);
    }

    public String name() {
        return (String)storm_conf.get(Config.TOPOLOGY_NAME);
    }

    public String secretKey() {
        return SaslUtils.getSecretKey(storm_conf);
<<<<<<< HEAD
    }

    public void authenticated(Channel c) {
        return;
    }

    @Override
    public String toString() {
        return String.format("Netty server listening on port %s", port);
=======
>>>>>>> 2b6884b3
    }

    public void authenticated(Channel c) {
        return;
    }

    @Override
    public String toString() {
        return String.format("Netty server listening on port %s", port);
    }
}<|MERGE_RESOLUTION|>--- conflicted
+++ resolved
@@ -18,6 +18,7 @@
 package backtype.storm.messaging.netty;
 
 import backtype.storm.Config;
+import backtype.storm.grouping.Load;
 import backtype.storm.messaging.TaskMessage;
 import backtype.storm.metric.api.IStatefulObject;
 import backtype.storm.serialization.KryoValuesSerializer;
@@ -46,27 +47,8 @@
 import java.util.concurrent.ThreadFactory;
 import java.io.IOException;
 
-<<<<<<< HEAD
+
 import backtype.storm.messaging.ConnectionWithStatus;
-=======
-import org.jboss.netty.bootstrap.ServerBootstrap;
-import org.jboss.netty.channel.Channel;
-import org.jboss.netty.channel.ChannelFactory;
-import org.jboss.netty.channel.group.ChannelGroup;
-import org.jboss.netty.channel.group.DefaultChannelGroup;
-import org.jboss.netty.channel.socket.nio.NioServerSocketChannelFactory;
-
-import org.slf4j.Logger;
-import org.slf4j.LoggerFactory;
-
-import backtype.storm.Config;
-import backtype.storm.grouping.Load;
-import backtype.storm.messaging.ConnectionWithStatus;
-import backtype.storm.messaging.TaskMessage;
-import backtype.storm.metric.api.IStatefulObject;
-import backtype.storm.serialization.KryoValuesSerializer;
-import backtype.storm.utils.Utils;
->>>>>>> 2b6884b3
 
 class Server extends ConnectionWithStatus implements IStatefulObject, ISaslServer {
 
@@ -77,11 +59,7 @@
     private final ConcurrentHashMap<String, AtomicInteger> messagesEnqueued = new ConcurrentHashMap<>();
     private final AtomicInteger messagesDequeued = new AtomicInteger(0);
     private final AtomicInteger[] pendingMessages;
-<<<<<<< HEAD
-
-=======
-    
->>>>>>> 2b6884b3
+
     // Create multiple queues for incoming messages. The size equals the number of receiver threads.
     // For message which is sent to same task, it will be stored in the same queue to preserve the message order.
     private LinkedBlockingQueue<ArrayList<TaskMessage>>[] message_queue;
@@ -97,29 +75,17 @@
     private volatile boolean closing = false;
     List<TaskMessage> closeMessage = Arrays.asList(new TaskMessage(-1, null));
     private KryoValuesSerializer _ser;
-<<<<<<< HEAD
-
-=======
-    
->>>>>>> 2b6884b3
+
     @SuppressWarnings("rawtypes")
     Server(Map storm_conf, int port) {
         this.storm_conf = storm_conf;
         this.port = port;
         _ser = new KryoValuesSerializer(storm_conf);
-<<<<<<< HEAD
-
-        queueCount = Utils.getInt(storm_conf.get(Config.WORKER_RECEIVER_THREAD_COUNT), 1);
-        roundRobinQueueId = 0;
-        taskToQueueId = new HashMap<Integer, Integer>();
-
-=======
-        
+
         queueCount = Utils.getInt(storm_conf.get(Config.WORKER_RECEIVER_THREAD_COUNT), 1);
         roundRobinQueueId = 0;
         taskToQueueId = new HashMap<>();
-    
->>>>>>> 2b6884b3
+
         message_queue = new LinkedBlockingQueue[queueCount];
         pendingMessages = new AtomicInteger[queueCount];
         for (int i = 0; i < queueCount; i++) {
@@ -134,11 +100,7 @@
 
         ThreadFactory bossFactory = new NettyRenameThreadFactory(netty_name() + "-boss");
         ThreadFactory workerFactory = new NettyRenameThreadFactory(netty_name() + "-worker");
-<<<<<<< HEAD
-
-=======
-        
->>>>>>> 2b6884b3
+
         if (maxWorkers > 0) {
             factory = new NioServerSocketChannelFactory(Executors.newCachedThreadPool(bossFactory),
                 Executors.newCachedThreadPool(workerFactory), maxWorkers);
@@ -146,15 +108,9 @@
             factory = new NioServerSocketChannelFactory(Executors.newCachedThreadPool(bossFactory),
                 Executors.newCachedThreadPool(workerFactory));
         }
-<<<<<<< HEAD
 
         LOG.info("Create Netty Server " + netty_name() + ", buffer_size: " + buffer_size + ", maxWorkers: " + maxWorkers);
 
-=======
-        
-        LOG.info("Create Netty Server " + netty_name() + ", buffer_size: " + buffer_size + ", maxWorkers: " + maxWorkers);
-        
->>>>>>> 2b6884b3
         bootstrap = new ServerBootstrap(factory);
         bootstrap.setOption("child.tcpNoDelay", true);
         bootstrap.setOption("child.receiveBufferSize", buffer_size);
@@ -309,12 +265,6 @@
     }
 
     @Override
-<<<<<<< HEAD
-    public void send(int task, byte[] message) {
-        throw new UnsupportedOperationException("Server connection should not send any messages");
-    }
-
-=======
     public void sendLoadMetrics(Map<Integer, Double> taskToLoad) {
         try {
             MessageBatch mb = new MessageBatch(1);
@@ -334,17 +284,12 @@
     public void send(int task, byte[] message) {
         throw new UnsupportedOperationException("Server connection should not send any messages");
     }
-    
->>>>>>> 2b6884b3
+
     @Override
     public void send(Iterator<TaskMessage> msgs) {
       throw new UnsupportedOperationException("Server connection should not send any messages");
     }
-<<<<<<< HEAD
-
-=======
-	
->>>>>>> 2b6884b3
+
     public String netty_name() {
       return "Netty-server-localhost-" + port;
     }
@@ -379,11 +324,7 @@
 
     public Object getState() {
         LOG.debug("Getting metrics for server on port {}", port);
-<<<<<<< HEAD
-        HashMap<String, Object> ret = new HashMap<String, Object>();
-=======
         HashMap<String, Object> ret = new HashMap<>();
->>>>>>> 2b6884b3
         ret.put("dequeuedMessages", messagesDequeued.getAndSet(0));
         ArrayList<Integer> pending = new ArrayList<>(pendingMessages.length);
         for (AtomicInteger p: pendingMessages) {
@@ -422,7 +363,6 @@
 
     public String secretKey() {
         return SaslUtils.getSecretKey(storm_conf);
-<<<<<<< HEAD
     }
 
     public void authenticated(Channel c) {
@@ -432,16 +372,5 @@
     @Override
     public String toString() {
         return String.format("Netty server listening on port %s", port);
-=======
->>>>>>> 2b6884b3
-    }
-
-    public void authenticated(Channel c) {
-        return;
-    }
-
-    @Override
-    public String toString() {
-        return String.format("Netty server listening on port %s", port);
     }
 }