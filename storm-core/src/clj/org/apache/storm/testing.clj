--- conflicted
+++ resolved
@@ -51,12 +51,8 @@
            [org.json.simple JSONValue])
   (:import [org.apache.storm.cluster ZKStateStorage ClusterStateContext StormClusterStateImpl ClusterUtils])
   (:require [org.apache.storm.daemon.acker :as acker])
-<<<<<<< HEAD
-  (:use [org.apache.storm util thrift config log local-state converter]))
-=======
-  (:use [org.apache.storm cluster util config log local-state-converter])
+  (:use [org.apache.storm util config log local-state-converter converter])
   (:use [org.apache.storm.internal thrift]))
->>>>>>> d0cd52b7
 
 (defn feeder-spout
   [fields]
