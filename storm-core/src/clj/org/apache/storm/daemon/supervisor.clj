--- conflicted
+++ resolved
@@ -890,23 +890,6 @@
         (fn [] (.add processes-event-manager sync-processes)))
 
       ;; Blob update thread. Starts with 30 seconds delay, every 30 seconds
-<<<<<<< HEAD
-      (schedule-recurring (:blob-update-timer supervisor)
-                          30
-                          30
-                          (fn [] (.add event-manager synchronize-blobs-fn)))
-
-      (schedule-recurring (:event-timer supervisor)
-                          (* 60 5)
-                          (* 60 5)
-                          (fn [] (let [health-code (HealthCheck/healthCheck conf)
-                                       ids (my-worker-ids conf)]
-                                   (if (not (= health-code 0))
-                                     (do
-                                       (doseq [id ids]
-                                         (shutdown-worker supervisor id))
-                                       (throw (RuntimeException. "Supervisor failed health check. Exiting.")))))))
-=======
       (.scheduleRecurring (:blob-update-timer supervisor)
         30
         30
@@ -916,7 +899,7 @@
         (* 60 5)
         (* 60 5)
         (fn []
-          (let [health-code (healthcheck/health-check conf)
+          (let [health-code (HealthCheck/healthCheck conf)
                 ids (my-worker-ids conf)]
             (if (not (= health-code 0))
               (do
@@ -924,7 +907,6 @@
                   (shutdown-worker supervisor id))
                 (throw (RuntimeException. "Supervisor failed health check. Exiting.")))))))
 
->>>>>>> 8052a8c7
 
       ;; Launch a thread that Runs profiler commands . Starts with 30 seconds delay, every 30 seconds
       (.scheduleRecurring
