;; Licensed to the Apache Software Foundation (ASF) under one
;; or more contributor license agreements.  See the NOTICE file
;; distributed with this work for additional information
;; regarding copyright ownership.  The ASF licenses this file
;; to you under the Apache License, Version 2.0 (the
;; "License"); you may not use this file except in compliance
;; with the License.  You may obtain a copy of the License at
;;
;; http://www.apache.org/licenses/LICENSE-2.0
;;
;; Unless required by applicable law or agreed to in writing, software
;; distributed under the License is distributed on an "AS IS" BASIS,
;; WITHOUT WARRANTIES OR CONDITIONS OF ANY KIND, either express or implied.
;; See the License for the specific language governing permissions and
;; limitations under the License.

(ns backtype.storm.daemon.drpc
<<<<<<< HEAD
  (:import [backtype.storm.security.auth AuthUtils ThriftServer ThriftConnectionType])
  (:import [backtype.storm.security.auth.authorizer DRPCAuthorizerBase])
  (:import [backtype.storm.generated DistributedRPC DistributedRPC$Iface DistributedRPC$Processor
            DRPCRequest DRPCExecutionException DistributedRPCInvocations DistributedRPCInvocations$Iface
=======
  (:import [org.apache.thrift.server THsHaServer THsHaServer$Args])
  (:import [org.apache.thrift.protocol TBinaryProtocol TBinaryProtocol$Factory])
  (:import [org.apache.thrift.exception])
  (:import [org.apache.thrift.transport
            TNonblockingServerTransport TNonblockingServerSocket])
  (:import [backtype.storm.generated
            DistributedRPC DistributedRPC$Iface DistributedRPC$Processor
            DRPCRequest DRPCExecutionException
            DistributedRPCInvocations DistributedRPCInvocations$Iface
>>>>>>> 0826b933
            DistributedRPCInvocations$Processor])
  (:import [java.util.concurrent Semaphore ConcurrentLinkedQueue
            ThreadPoolExecutor ArrayBlockingQueue TimeUnit])
  (:import [backtype.storm.daemon Shutdownable])
  (:import [java.net InetAddress])
  (:import [backtype.storm.generated AuthorizationException])
  (:use [backtype.storm bootstrap config log])
  (:use [backtype.storm.daemon common])
  (:use [backtype.storm.ui helpers])
  (:use compojure.core)
  (:use ring.middleware.reload)
  (:use [ring.adapter.jetty :only [run-jetty]])
  (:require [compojure.handler :as handler])
  (:gen-class))

(bootstrap)

(defn timeout-check-secs [] 5)

(defn acquire-queue [queues-atom function]
  (swap! queues-atom
    (fn [amap]
      (if-not (amap function)
        (assoc amap function (ConcurrentLinkedQueue.))
        amap)))
  (@queues-atom function))

(defn check-authorization
  ([aclHandler mapping operation context]
    (if aclHandler
      (let [context (or context (ReqContext/context))]
        (if-not (.permit aclHandler context operation mapping)
          (let [principal (.principal context)
                user (if principal (.getName principal) "unknown")]
              (throw (AuthorizationException.
                       (str "DRPC request '" operation "' for '"
                            user "' user is not authorized"))))))))
  ([aclHandler mapping operation]
    (check-authorization aclHandler mapping operation (ReqContext/context))))

;; TODO: change this to use TimeCacheMap
(defn service-handler [conf]
  (let [drpc-acl-handler (mk-authorization-handler (conf DRPC-AUTHORIZER) conf)
        ctr (atom 0)
        id->sem (atom {})
        id->result (atom {})
        id->start (atom {})
        id->function (atom {})
        id->request (atom {})
        request-queues (atom {})
        cleanup (fn [id] (swap! id->sem dissoc id)
                  (swap! id->result dissoc id)
                  (swap! id->function dissoc id)
                  (swap! id->request dissoc id)
                  (swap! id->start dissoc id))
        my-ip (.getHostAddress (InetAddress/getLocalHost))
        clear-thread (async-loop
                       (fn []
                         (doseq [[id start] @id->start]
                           (when (> (time-delta start) (conf DRPC-REQUEST-TIMEOUT-SECS))
                             (when-let [sem (@id->sem id)]
                               (.remove (acquire-queue request-queues (@id->function id)) (@id->request id))
                               (log-warn "Timeout DRPC request id: " id " start at " start)
                               (.release sem))
                             (cleanup id)))
                         (timeout-check-secs)))]
    (reify DistributedRPC$Iface
<<<<<<< HEAD
      (^String execute [this ^String function ^String args]
        (log-debug "Received DRPC request for " function " (" args ") at " (System/currentTimeMillis))
        (check-authorization drpc-acl-handler
                             {DRPCAuthorizerBase/FUNCTION_NAME function}
                             "execute")
        (let [id (str (swap! ctr (fn [v] (mod (inc v) 1000000000))))
              ^Semaphore sem (Semaphore. 0)
              req (DRPCRequest. args id)
              ^ConcurrentLinkedQueue queue (acquire-queue request-queues function)
              ]
          (swap! id->function assoc id function)
=======

      (^String execute
        [this ^String function ^String args]
        (log-debug "Received DRPC request for " function " " args " at " (System/currentTimeMillis))
        (let [id (str (swap! ctr (fn [v] (mod (inc v) 1000000000))))
              ^Semaphore sem (Semaphore. 0)
              req (DRPCRequest. args id)
              ^ConcurrentLinkedQueue queue (acquire-queue request-queues function)]
>>>>>>> 0826b933
          (swap! id->start assoc id (current-time-secs))
          (swap! id->sem assoc id sem)
          (swap! id->function assoc id function)
          (swap! id->request assoc id req)
          (.add queue req)
          (log-debug "Waiting for DRPC result for " function " " args " at " (System/currentTimeMillis))
          (.acquire sem)
          (log-debug "Acquired DRPC result for " function " " args " at " (System/currentTimeMillis))
          (let [result (@id->result id)]
            (cleanup id)
            (log-debug "Returning DRPC result for " function " " args " at " (System/currentTimeMillis))
            (if (instance? DRPCExecutionException result)
              (throw result)
              (if (nil? result)
                (throw (DRPCExecutionException. "Request timed out"))
                result)))))

      DistributedRPCInvocations$Iface
<<<<<<< HEAD
      (^void result [this ^String id ^String result]
        (when-let [func (@id->function id)]
          (check-authorization drpc-acl-handler
                               {DRPCAuthorizerBase/FUNCTION_NAME func}
                               "result")
          (let [^Semaphore sem (@id->sem id)]
            (log-debug "Received result " result " for " id " at " (System/currentTimeMillis))
            (when sem
              (swap! id->result assoc id result)
              (.release sem)
              ))))
      (^void failRequest [this ^String id]
        (when-let [func (@id->function id)]
          (check-authorization drpc-acl-handler
                               {DRPCAuthorizerBase/FUNCTION_NAME func}
                               "failRequest")
          (let [^Semaphore sem (@id->sem id)]
            (when sem
              (swap! id->result assoc id (DRPCExecutionException. "Request failed"))
              (.release sem)
              ))))
      (^DRPCRequest fetchRequest [this ^String func]
        (check-authorization drpc-acl-handler
                             {DRPCAuthorizerBase/FUNCTION_NAME func}
                             "fetchRequest")
=======

      (^void result
        [this ^String id ^String result]
        (let [^Semaphore sem (@id->sem id)]
          (log-debug "Received result " result " for " id " at " (System/currentTimeMillis))
          (when sem
            (swap! id->result assoc id result)
            (.release sem))))

      (^void failRequest
        [this ^String id]
        (let [^Semaphore sem (@id->sem id)]
          (when sem
            (swap! id->result assoc id (DRPCExecutionException. "Request failed"))
            (.release sem))))

      (^DRPCRequest fetchRequest
        [this ^String func]
>>>>>>> 0826b933
        (let [^ConcurrentLinkedQueue queue (acquire-queue request-queues func)
              ret (.poll queue)]
          (if ret
            (do (log-debug "Fetched request for " func " at " (System/currentTimeMillis))
              ret)
            (DRPCRequest. "" ""))))

      Shutdownable

      (shutdown
        [this]
        (.interrupt clear-thread)))))

(defn handle-request [handler]
  (fn [request]
    (handler request)))

(defn webapp [handler http-creds-handler]
  (->
    (routes
      (POST "/drpc/:func" [:as {:keys [body servlet-request]} func & m]
        (let [args (slurp body)]
          (if http-creds-handler
            (.populateContext http-creds-handler (ReqContext/context)
                              servlet-request))
          (.execute handler func args)))
      (POST "/drpc/:func/" [:as {:keys [body servlet-request]} func & m]
        (let [args (slurp body)]
          (if http-creds-handler
            (.populateContext http-creds-handler (ReqContext/context)
                              servlet-request))
          (.execute handler func args)))
      (GET "/drpc/:func/:args" [:as {:keys [servlet-request]} func args & m]
          (if http-creds-handler
            (.populateContext http-creds-handler (ReqContext/context)
                              servlet-request))
          (.execute handler func args))
      (GET "/drpc/:func/" [:as {:keys [servlet-request]} func & m]
          (if http-creds-handler
            (.populateContext http-creds-handler (ReqContext/context)
                              servlet-request))
          (.execute handler func ""))
      (GET "/drpc/:func" [:as {:keys [servlet-request]} func & m]
          (if http-creds-handler
            (.populateContext http-creds-handler (ReqContext/context)
                              servlet-request))
    (.execute handler func "")))
                (wrap-reload '[backtype.storm.daemon.drpc])
                handle-request))

(defn launch-server!
  ([]
    (let [conf (read-storm-config)
          worker-threads (int (conf DRPC-WORKER-THREADS))
          queue-size (int (conf DRPC-QUEUE-SIZE))
<<<<<<< HEAD
          drpc-http-port (int (conf DRPC-HTTP-PORT))
          drpc-port (int (conf DRPC-PORT))
          drpc-service-handler (service-handler conf)
          ;; requests and returns need to be on separate thread pools, since calls to
          ;; "execute" don't unblock until other thrift methods are called. So if 
          ;; 64 threads are calling execute, the server won't accept the result
          ;; invocations that will unblock those threads
          handler-server (when (> drpc-port 0)
                           (ThriftServer. conf
                             (DistributedRPC$Processor. service-handler)
                             ThriftConnectionType/DRPC))
          invoke-server (ThriftServer. conf
                          (DistributedRPCInvocations$Processor. service-handler)
                          ThriftConnectionType/DRPC_INVOCATIONS)
          http-creds-handler (AuthUtils/GetDrpcHttpCredentialsPlugin conf)] 
      (.addShutdownHook (Runtime/getRuntime) (Thread. (fn []
                                                        (if handler-server (.stop handler-server))
                                                        (.stop invoke-server))))
=======
          service-handler (service-handler)

          ;; Requests and returns need to be on separate thread pools, since
          ;; calls to "execute" don't unblock until other thrift methods are
          ;; called. So if 64 threads are calling execute, the server won't
          ;; accept the result invocations that will unblock those threads.

          handler-server
          (THsHaServer. (-> (TNonblockingServerSocket. (int (conf DRPC-PORT)))
                            (THsHaServer$Args.)
                            (.workerThreads 64)
                            (.executorService
                              (ThreadPoolExecutor.
                                worker-threads worker-threads 60 TimeUnit/SECONDS
                                (ArrayBlockingQueue. queue-size)))
                            (.protocolFactory (TBinaryProtocol$Factory.))
                            (.processor (DistributedRPC$Processor. service-handler))))

          invoke-server
          (THsHaServer. (-> (TNonblockingServerSocket. (int (conf DRPC-INVOCATIONS-PORT)))
                            (THsHaServer$Args.)
                            (.workerThreads 64)
                            (.protocolFactory (TBinaryProtocol$Factory.))
                            (.processor
                              (DistributedRPCInvocations$Processor. service-handler))))]

      (.addShutdownHook
        (Runtime/getRuntime)
        (Thread. (fn [] (.stop handler-server) (.stop invoke-server))))
>>>>>>> 0826b933
      (log-message "Starting Distributed RPC servers...")
      (future (.serve invoke-server))
      (when (> drpc-http-port 0)
        (let [app (webapp drpc-service-handler http-creds-handler)
              filter-class (conf DRPC-HTTP-FILTER)
              filter-params (conf DRPC-HTTP-FILTER-PARAMS)
              filters-confs [{:filter-class filter-class
                              :filter-params filter-params}]
              https-port (int (conf DRPC-HTTPS-PORT))
              https-ks-path (conf DRPC-HTTPS-KEYSTORE-PATH)
              https-ks-password (conf DRPC-HTTPS-KEYSTORE-PASSWORD)
              https-ks-type (conf DRPC-HTTPS-KEYSTORE-TYPE)]

          (run-jetty app
            {:port drpc-http-port :join? false
             :configurator (fn [server]
                             (config-ssl server
                                         https-port 
                                         https-ks-path 
                                         https-ks-password
                                         https-ks-type)
                             (config-filter server app filters-confs))})))
      (when handler-server
        (.serve handler-server)))))

(defn -main []
  (launch-server!))<|MERGE_RESOLUTION|>--- conflicted
+++ resolved
@@ -15,22 +15,10 @@
 ;; limitations under the License.
 
 (ns backtype.storm.daemon.drpc
-<<<<<<< HEAD
   (:import [backtype.storm.security.auth AuthUtils ThriftServer ThriftConnectionType])
   (:import [backtype.storm.security.auth.authorizer DRPCAuthorizerBase])
   (:import [backtype.storm.generated DistributedRPC DistributedRPC$Iface DistributedRPC$Processor
             DRPCRequest DRPCExecutionException DistributedRPCInvocations DistributedRPCInvocations$Iface
-=======
-  (:import [org.apache.thrift.server THsHaServer THsHaServer$Args])
-  (:import [org.apache.thrift.protocol TBinaryProtocol TBinaryProtocol$Factory])
-  (:import [org.apache.thrift.exception])
-  (:import [org.apache.thrift.transport
-            TNonblockingServerTransport TNonblockingServerSocket])
-  (:import [backtype.storm.generated
-            DistributedRPC DistributedRPC$Iface DistributedRPC$Processor
-            DRPCRequest DRPCExecutionException
-            DistributedRPCInvocations DistributedRPCInvocations$Iface
->>>>>>> 0826b933
             DistributedRPCInvocations$Processor])
   (:import [java.util.concurrent Semaphore ConcurrentLinkedQueue
             ThreadPoolExecutor ArrayBlockingQueue TimeUnit])
@@ -98,8 +86,8 @@
                              (cleanup id)))
                          (timeout-check-secs)))]
     (reify DistributedRPC$Iface
-<<<<<<< HEAD
-      (^String execute [this ^String function ^String args]
+      (^String execute
+        [this ^String function ^String args]
         (log-debug "Received DRPC request for " function " (" args ") at " (System/currentTimeMillis))
         (check-authorization drpc-acl-handler
                              {DRPCAuthorizerBase/FUNCTION_NAME function}
@@ -107,19 +95,7 @@
         (let [id (str (swap! ctr (fn [v] (mod (inc v) 1000000000))))
               ^Semaphore sem (Semaphore. 0)
               req (DRPCRequest. args id)
-              ^ConcurrentLinkedQueue queue (acquire-queue request-queues function)
-              ]
-          (swap! id->function assoc id function)
-=======
-
-      (^String execute
-        [this ^String function ^String args]
-        (log-debug "Received DRPC request for " function " " args " at " (System/currentTimeMillis))
-        (let [id (str (swap! ctr (fn [v] (mod (inc v) 1000000000))))
-              ^Semaphore sem (Semaphore. 0)
-              req (DRPCRequest. args id)
               ^ConcurrentLinkedQueue queue (acquire-queue request-queues function)]
->>>>>>> 0826b933
           (swap! id->start assoc id (current-time-secs))
           (swap! id->sem assoc id sem)
           (swap! id->function assoc id function)
@@ -138,8 +114,9 @@
                 result)))))
 
       DistributedRPCInvocations$Iface
-<<<<<<< HEAD
-      (^void result [this ^String id ^String result]
+
+      (^void result
+        [this ^String id ^String result]
         (when-let [func (@id->function id)]
           (check-authorization drpc-acl-handler
                                {DRPCAuthorizerBase/FUNCTION_NAME func}
@@ -150,7 +127,9 @@
               (swap! id->result assoc id result)
               (.release sem)
               ))))
-      (^void failRequest [this ^String id]
+
+      (^void failRequest
+        [this ^String id]
         (when-let [func (@id->function id)]
           (check-authorization drpc-acl-handler
                                {DRPCAuthorizerBase/FUNCTION_NAME func}
@@ -158,32 +137,13 @@
           (let [^Semaphore sem (@id->sem id)]
             (when sem
               (swap! id->result assoc id (DRPCExecutionException. "Request failed"))
-              (.release sem)
-              ))))
-      (^DRPCRequest fetchRequest [this ^String func]
+              (.release sem)))))
+
+      (^DRPCRequest fetchRequest
+        [this ^String func]
         (check-authorization drpc-acl-handler
                              {DRPCAuthorizerBase/FUNCTION_NAME func}
                              "fetchRequest")
-=======
-
-      (^void result
-        [this ^String id ^String result]
-        (let [^Semaphore sem (@id->sem id)]
-          (log-debug "Received result " result " for " id " at " (System/currentTimeMillis))
-          (when sem
-            (swap! id->result assoc id result)
-            (.release sem))))
-
-      (^void failRequest
-        [this ^String id]
-        (let [^Semaphore sem (@id->sem id)]
-          (when sem
-            (swap! id->result assoc id (DRPCExecutionException. "Request failed"))
-            (.release sem))))
-
-      (^DRPCRequest fetchRequest
-        [this ^String func]
->>>>>>> 0826b933
         (let [^ConcurrentLinkedQueue queue (acquire-queue request-queues func)
               ret (.poll queue)]
           (if ret
@@ -239,7 +199,6 @@
     (let [conf (read-storm-config)
           worker-threads (int (conf DRPC-WORKER-THREADS))
           queue-size (int (conf DRPC-QUEUE-SIZE))
-<<<<<<< HEAD
           drpc-http-port (int (conf DRPC-HTTP-PORT))
           drpc-port (int (conf DRPC-PORT))
           drpc-service-handler (service-handler conf)
@@ -258,37 +217,6 @@
       (.addShutdownHook (Runtime/getRuntime) (Thread. (fn []
                                                         (if handler-server (.stop handler-server))
                                                         (.stop invoke-server))))
-=======
-          service-handler (service-handler)
-
-          ;; Requests and returns need to be on separate thread pools, since
-          ;; calls to "execute" don't unblock until other thrift methods are
-          ;; called. So if 64 threads are calling execute, the server won't
-          ;; accept the result invocations that will unblock those threads.
-
-          handler-server
-          (THsHaServer. (-> (TNonblockingServerSocket. (int (conf DRPC-PORT)))
-                            (THsHaServer$Args.)
-                            (.workerThreads 64)
-                            (.executorService
-                              (ThreadPoolExecutor.
-                                worker-threads worker-threads 60 TimeUnit/SECONDS
-                                (ArrayBlockingQueue. queue-size)))
-                            (.protocolFactory (TBinaryProtocol$Factory.))
-                            (.processor (DistributedRPC$Processor. service-handler))))
-
-          invoke-server
-          (THsHaServer. (-> (TNonblockingServerSocket. (int (conf DRPC-INVOCATIONS-PORT)))
-                            (THsHaServer$Args.)
-                            (.workerThreads 64)
-                            (.protocolFactory (TBinaryProtocol$Factory.))
-                            (.processor
-                              (DistributedRPCInvocations$Processor. service-handler))))]
-
-      (.addShutdownHook
-        (Runtime/getRuntime)
-        (Thread. (fn [] (.stop handler-server) (.stop invoke-server))))
->>>>>>> 0826b933
       (log-message "Starting Distributed RPC servers...")
       (future (.serve invoke-server))
       (when (> drpc-http-port 0)
